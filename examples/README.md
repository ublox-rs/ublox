--- conflicted
+++ resolved
@@ -8,8 +8,6 @@
  - [DDS](./dds/)
 
 # simple-parse
-<<<<<<< HEAD
-=======
 
 Minimal example of opening a serial device, reading and parsing ubx packets from it.
 
@@ -26,25 +24,8 @@
 ```shell
 cargo run -p simple-parse --no-default-features --features ubx_proto27 -- -p /dev/ttyACM0 
 ```
->>>>>>> 6fdf79ec
 
-Minimal example of opening a serial device, reading and parsing ubx packets from it.
-
-This example requires the device to have been preconfigured to output messages.
-
-To run the example with uBlox protocol 23 run
-
-```shell
-cargo run -p simple-parse -- -p /dev/ttyACM0
-```
-
-To run it for other protocol versions, first disable the default features and then enable the specific features needed, e.g.,
-
-```shell
-cargo run -p simple-parse --no-default-features --features alloc,ubx_proto27 -- -p /dev/ttyACM0 
-```
-
-# uBlox Device - This kind of ruins all the examples because the device is so generic and complex!
+# uBlox Device
 
 The device configuration and the reading of packets as well as some common CLI arguments have been abstracted away into an `ublox-device` library. This library is for convenience only as it is used throughout all of the examples.
 
